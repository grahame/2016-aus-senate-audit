--- conflicted
+++ resolved
@@ -14,13 +14,9 @@
 
 ``api.py``              Draft of possible API interfacting dividebatur with aus.py
 
-<<<<<<< HEAD
-``api_dividebatur.py``  Implements an API based on ``api.py`` for interfacing with dividebatur.
-=======
 ``api_dividebatur.py``  API for interface with dividebatur submodule for doing vote-counting.
 
 ``audit_tie_breaker.py``  Routine to break ties during audit in a way consistent with how they were broken during official tally.
->>>>>>> 8c7b469b
 
 ``aus.py``              Initial draft of Bayesian audit framework.
 
